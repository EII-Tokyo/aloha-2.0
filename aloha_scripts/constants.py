### Task parameters
import os

DATA_DIR = os.path.expanduser('~/data')
TASK_CONFIGS = {
    'aloha_wear_shoe':{
        'dataset_dir': DATA_DIR + '/aloha_wear_shoe',
        'num_episodes': 50,
        'episode_len': 1000,
        'camera_names': ['cam_high', 'cam_low', 'cam_left_wrist', 'cam_right_wrist']
    },
    'aloha_mobile_grasp_pen':{
        'dataset_dir': DATA_DIR + '/aloha_mobile_grasp_pen',
        'num_episodes': 50,
        'episode_len': 500,
        'camera_names': ['cam_high', 'cam_left_wrist', 'cam_right_wrist']
    },
    'aloha_mobile_grasp_pen_diverse':{
        'dataset_dir': DATA_DIR + '/aloha_mobile_grasp_pen_diverse',
        'num_episodes': 50,
        'episode_len': 500,
        'camera_names': ['cam_high', 'cam_left_wrist', 'cam_right_wrist']
    },
<<<<<<< HEAD
=======
    'aloha_mobile_grasp_pen_all':{
        'dataset_dir': DATA_DIR + '/aloha_mobile_grasp_pen_all',
        'num_episodes': 100,
        'episode_len': 500,
        'camera_names': ['cam_high', 'cam_left_wrist', 'cam_right_wrist']
    },
>>>>>>> 9a325e64
    'aloha_mobile_object_to_cabinet':{
        'dataset_dir': DATA_DIR + '/aloha_mobile_object_to_cabinet',
        'num_episodes': 50,
        'episode_len': 1700,
        'camera_names': ['cam_high', 'cam_left_wrist', 'cam_right_wrist']
    },
    'aloha_mobile_glass_to_cabinet':{
        'dataset_dir': DATA_DIR + '/aloha_mobile_glass_to_cabinet',
<<<<<<< HEAD
        'num_episodes': 50,
        'episode_len': 1500,
        'camera_names': ['cam_high', 'cam_left_wrist', 'cam_right_wrist']
    },
    'aloha_mobile_wipe_wine':{
        'dataset_dir': DATA_DIR + '/aloha_mobile_wipe_wine',
        'num_episodes': 50,
        'episode_len': 1300,
        'camera_names': ['cam_high', 'cam_left_wrist', 'cam_right_wrist']
    },
=======
        'num_episodes': None,
        'episode_len': 1500,
        'camera_names': ['cam_high', 'cam_left_wrist', 'cam_right_wrist']
    }
>>>>>>> 9a325e64
}

### ALOHA fixed constants
DT = 0.02
JOINT_NAMES = ["waist", "shoulder", "elbow", "forearm_roll", "wrist_angle", "wrist_rotate"]
START_ARM_POSE = [0, -0.96, 1.16, 0, -0.3, 0, 0.02239, -0.02239,  0, -0.96, 1.16, 0, -0.3, 0, 0.02239, -0.02239]

# Left finger position limits (qpos[7]), right_finger = -1 * left_finger
MASTER_GRIPPER_POSITION_OPEN = 0.02417
MASTER_GRIPPER_POSITION_CLOSE = 0.01244
PUPPET_GRIPPER_POSITION_OPEN = 0.05800
PUPPET_GRIPPER_POSITION_CLOSE = 0.01844

# Gripper joint limits (qpos[6])
MASTER_GRIPPER_JOINT_OPEN = -0.8
MASTER_GRIPPER_JOINT_CLOSE = -1.65
PUPPET_GRIPPER_JOINT_OPEN = 1.4910
PUPPET_GRIPPER_JOINT_CLOSE = -0.6213

############################ Helper functions ############################

MASTER_GRIPPER_POSITION_NORMALIZE_FN = lambda x: (x - MASTER_GRIPPER_POSITION_CLOSE) / (MASTER_GRIPPER_POSITION_OPEN - MASTER_GRIPPER_POSITION_CLOSE)
PUPPET_GRIPPER_POSITION_NORMALIZE_FN = lambda x: (x - PUPPET_GRIPPER_POSITION_CLOSE) / (PUPPET_GRIPPER_POSITION_OPEN - PUPPET_GRIPPER_POSITION_CLOSE)
MASTER_GRIPPER_POSITION_UNNORMALIZE_FN = lambda x: x * (MASTER_GRIPPER_POSITION_OPEN - MASTER_GRIPPER_POSITION_CLOSE) + MASTER_GRIPPER_POSITION_CLOSE
PUPPET_GRIPPER_POSITION_UNNORMALIZE_FN = lambda x: x * (PUPPET_GRIPPER_POSITION_OPEN - PUPPET_GRIPPER_POSITION_CLOSE) + PUPPET_GRIPPER_POSITION_CLOSE
MASTER2PUPPET_POSITION_FN = lambda x: PUPPET_GRIPPER_POSITION_UNNORMALIZE_FN(MASTER_GRIPPER_POSITION_NORMALIZE_FN(x))

MASTER_GRIPPER_JOINT_NORMALIZE_FN = lambda x: (x - MASTER_GRIPPER_JOINT_CLOSE) / (MASTER_GRIPPER_JOINT_OPEN - MASTER_GRIPPER_JOINT_CLOSE)
PUPPET_GRIPPER_JOINT_NORMALIZE_FN = lambda x: (x - PUPPET_GRIPPER_JOINT_CLOSE) / (PUPPET_GRIPPER_JOINT_OPEN - PUPPET_GRIPPER_JOINT_CLOSE)
MASTER_GRIPPER_JOINT_UNNORMALIZE_FN = lambda x: x * (MASTER_GRIPPER_JOINT_OPEN - MASTER_GRIPPER_JOINT_CLOSE) + MASTER_GRIPPER_JOINT_CLOSE
PUPPET_GRIPPER_JOINT_UNNORMALIZE_FN = lambda x: x * (PUPPET_GRIPPER_JOINT_OPEN - PUPPET_GRIPPER_JOINT_CLOSE) + PUPPET_GRIPPER_JOINT_CLOSE
MASTER2PUPPET_JOINT_FN = lambda x: PUPPET_GRIPPER_JOINT_UNNORMALIZE_FN(MASTER_GRIPPER_JOINT_NORMALIZE_FN(x))

MASTER_GRIPPER_VELOCITY_NORMALIZE_FN = lambda x: x / (MASTER_GRIPPER_POSITION_OPEN - MASTER_GRIPPER_POSITION_CLOSE)
PUPPET_GRIPPER_VELOCITY_NORMALIZE_FN = lambda x: x / (PUPPET_GRIPPER_POSITION_OPEN - PUPPET_GRIPPER_POSITION_CLOSE)

MASTER_POS2JOINT = lambda x: MASTER_GRIPPER_POSITION_NORMALIZE_FN(x) * (MASTER_GRIPPER_JOINT_OPEN - MASTER_GRIPPER_JOINT_CLOSE) + MASTER_GRIPPER_JOINT_CLOSE
MASTER_JOINT2POS = lambda x: MASTER_GRIPPER_POSITION_UNNORMALIZE_FN((x - MASTER_GRIPPER_JOINT_CLOSE) / (MASTER_GRIPPER_JOINT_OPEN - MASTER_GRIPPER_JOINT_CLOSE))
PUPPET_POS2JOINT = lambda x: PUPPET_GRIPPER_POSITION_NORMALIZE_FN(x) * (PUPPET_GRIPPER_JOINT_OPEN - PUPPET_GRIPPER_JOINT_CLOSE) + PUPPET_GRIPPER_JOINT_CLOSE
PUPPET_JOINT2POS = lambda x: PUPPET_GRIPPER_POSITION_UNNORMALIZE_FN((x - PUPPET_GRIPPER_JOINT_CLOSE) / (PUPPET_GRIPPER_JOINT_OPEN - PUPPET_GRIPPER_JOINT_CLOSE))

MASTER_GRIPPER_JOINT_MID = (MASTER_GRIPPER_JOINT_OPEN + MASTER_GRIPPER_JOINT_CLOSE)/2<|MERGE_RESOLUTION|>--- conflicted
+++ resolved
@@ -21,15 +21,12 @@
         'episode_len': 500,
         'camera_names': ['cam_high', 'cam_left_wrist', 'cam_right_wrist']
     },
-<<<<<<< HEAD
-=======
     'aloha_mobile_grasp_pen_all':{
         'dataset_dir': DATA_DIR + '/aloha_mobile_grasp_pen_all',
         'num_episodes': 100,
         'episode_len': 500,
         'camera_names': ['cam_high', 'cam_left_wrist', 'cam_right_wrist']
     },
->>>>>>> 9a325e64
     'aloha_mobile_object_to_cabinet':{
         'dataset_dir': DATA_DIR + '/aloha_mobile_object_to_cabinet',
         'num_episodes': 50,
@@ -38,7 +35,6 @@
     },
     'aloha_mobile_glass_to_cabinet':{
         'dataset_dir': DATA_DIR + '/aloha_mobile_glass_to_cabinet',
-<<<<<<< HEAD
         'num_episodes': 50,
         'episode_len': 1500,
         'camera_names': ['cam_high', 'cam_left_wrist', 'cam_right_wrist']
@@ -49,12 +45,6 @@
         'episode_len': 1300,
         'camera_names': ['cam_high', 'cam_left_wrist', 'cam_right_wrist']
     },
-=======
-        'num_episodes': None,
-        'episode_len': 1500,
-        'camera_names': ['cam_high', 'cam_left_wrist', 'cam_right_wrist']
-    }
->>>>>>> 9a325e64
 }
 
 ### ALOHA fixed constants
